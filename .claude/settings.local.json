--- conflicted
+++ resolved
@@ -3,14 +3,11 @@
     "allow": [
       "Bash(git push:*)",
       "Bash(chmod:*)",
-<<<<<<< HEAD
       "Bash(rm:*)",
       "Bash(docker-compose down:*)",
       "Bash(git add:*)",
-      "Bash(git commit:*)"
-=======
+      "Bash(git commit:*)",
       "Bash(test:*)"
->>>>>>> f4d7fb38
     ],
     "deny": [],
     "ask": [],
