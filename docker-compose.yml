version: '3.8'

services:
  postgres:
    image: postgres:16
    container_name: programming_contest_postgres
    restart: always
    environment:
<<<<<<< HEAD
      POSTGRES_DB: hackathon_db
      POSTGRES_USER: hackathon_user
      POSTGRES_PASSWORD: hackathon_password
      POSTGRES_HOST_AUTH_METHOD: md5
=======
      POSTGRES_DB: ${POSTGRES_DB}
      POSTGRES_USER: ${POSTGRES_USER}
      POSTGRES_PASSWORD: ${POSTGRES_PASSWORD}
      POSTGRES_HOST_AUTH_METHOD: ${POSTGRES_HOST_AUTH_METHOD}
>>>>>>> f4d7fb38
    ports:
      - "5432:5432"
    volumes:
      - postgres_data:/var/lib/postgresql/data
      - ./backend/sql/init.sql:/docker-entrypoint-initdb.d/init.sql
    healthcheck:
      test: ["CMD-SHELL", "pg_isready -U hackathon_user -d hackathon_db"]
      interval: 30s
      timeout: 10s
      retries: 3

  redis:
    image: redis:7-alpine
    container_name: programming_contest_redis
    restart: always
    ports:
      - "6379:6379"
    volumes:
      - redis_data:/data
      - ./backend/redis.conf:/usr/local/etc/redis/redis.conf
    command: redis-server /usr/local/etc/redis/redis.conf
    healthcheck:
      test: ["CMD", "redis-cli", "ping"]
      interval: 30s
      timeout: 10s
      retries: 3

  backend:
    build:
      context: .
      dockerfile: Dockerfile.backend
    container_name: programming_contest_backend
    restart: always
    env_file:
      - .env
    environment:
      - NODE_ENV=${NODE_ENV}
      - DB_HOST=${DB_HOST}
      - DB_PORT=${DB_PORT}
      - DB_NAME=${DB_NAME}
      - DB_USER=${DB_USER}
      - DB_PASSWORD=${DB_PASSWORD}
      - DATABASE_URL=${DATABASE_URL}
      - REDIS_HOST=${REDIS_HOST}
      - REDIS_PORT=${REDIS_PORT}
      - REDIS_PASSWORD=${REDIS_PASSWORD}
      - JWT_SECRET=${JWT_SECRET}
      - JWT_EXPIRES_IN=${JWT_EXPIRES_IN}
      - LOG_LEVEL=${LOG_LEVEL}
    ports:
      - "3000:3000"
    volumes:
      - ./backend/logs:/app/logs
      - ./backend/src/database:/app/src/database
    depends_on:
      postgres:
        condition: service_healthy
      redis:
        condition: service_healthy
    healthcheck:
      test: ["CMD", "curl", "-f", "http://localhost:3000/api/health"]
      interval: 30s
      timeout: 10s
      retries: 3

  frontend:
    build:
      context: .
      dockerfile: Dockerfile.frontend
      args:
        - REACT_APP_API_URL=${REACT_APP_API_URL}
        - REACT_APP_WS_URL=${REACT_APP_WS_URL}
    container_name: programming_contest_frontend
    restart: always
    ports:
      - "80:80"
      - "443:443"
    volumes:
      - ./nginx/nginx.conf:/etc/nginx/nginx.conf:ro
      - ./nginx/ssl:/etc/nginx/ssl:ro
      - certbot_www:/var/www/certbot:ro
      - certbot_conf:/etc/letsencrypt:ro
    depends_on:
      backend:
        condition: service_healthy
    healthcheck:
      test: ["CMD", "curl", "-f", "http://localhost/health"]
      interval: 30s
      timeout: 10s
      retries: 3

  certbot:
    image: certbot/certbot:latest
    container_name: programming_contest_certbot
    volumes:
      - certbot_www:/var/www/certbot:rw
      - certbot_conf:/etc/letsencrypt:rw
    entrypoint: "/bin/sh -c 'trap exit TERM; while :; do certbot renew --webroot -w /var/www/certbot --quiet; sleep 12h & wait $${!}; done;'"

  judge-environment:
    build:
      context: ./backend/docker
      dockerfile: Dockerfile
    container_name: programming_contest_judge
    restart: "no"
    profiles:
      - judge
    volumes:
      - /var/run/docker.sock:/var/run/docker.sock
    privileged: true

volumes:
  postgres_data:
  redis_data:
  certbot_www:
  certbot_conf:<|MERGE_RESOLUTION|>--- conflicted
+++ resolved
@@ -6,17 +6,10 @@
     container_name: programming_contest_postgres
     restart: always
     environment:
-<<<<<<< HEAD
-      POSTGRES_DB: hackathon_db
-      POSTGRES_USER: hackathon_user
-      POSTGRES_PASSWORD: hackathon_password
-      POSTGRES_HOST_AUTH_METHOD: md5
-=======
       POSTGRES_DB: ${POSTGRES_DB}
       POSTGRES_USER: ${POSTGRES_USER}
       POSTGRES_PASSWORD: ${POSTGRES_PASSWORD}
       POSTGRES_HOST_AUTH_METHOD: ${POSTGRES_HOST_AUTH_METHOD}
->>>>>>> f4d7fb38
     ports:
       - "5432:5432"
     volumes:
